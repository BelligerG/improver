--- conflicted
+++ resolved
@@ -104,103 +104,6 @@
 
 class FillRadarHoles(BasePlugin):
     """Fill in small "no data" regions in the radar composite by interpolating
-<<<<<<< HEAD
-    in log rainrate space."""
-
-    @staticmethod
-    def _rr_to_log_rr(data):
-        """Convert a masked array of rainrates in mm/h into log space.  This
-        does not preserve values below 0.001; however, since the radar encodes
-        trace rain rates with a value of 0.03 mm/h, this should not have any
-        effect on "real" data.
-        """
-        min_rr_mmh = 0.001
-        result = np.where(data > min_rr_mmh, np.log10(data), np.nan)
-        return np.ma.MaskedArray(result, mask=data.mask)
-
-    @staticmethod
-    def _log_rr_to_rr(data):
-        """Convert a masked array of log rainrates into mm/h"""
-        result = np.where(np.isfinite(data), np.power(10, data), 0.0)
-        return np.ma.MaskedArray(result, mask=data.mask)
-
-    @staticmethod
-    def _find_and_interpolate_speckle(log_rr):
-        """Identify and interpolate "speckle" points, where "speckle" is defined
-        as areas of "no data" that are small enough to fill by interpolation
-        without affecting data integrity.  We would not wish to interpolate large
-        areas as this may give false confidence in "no precipitation", where in
-        fact precipitation exists in a "no data" region.
-
-        The constants for speckle identification ("p_masked" and "r_speckle")
-        have been empirically tuned for UK radar data.  With the constants
-        as set, this method will flag "holes" of up to 24 pixels in size.
-        The interpolation radius has been chosen to match these constants,
-        as the smallest radius that ensures there will always be valid data in
-        the neighbourhood (25 pixels) over which averaging is performed.
-
-        Masked pixels near the border of the input data array will not be
-        interpolated.
-
-        Args:
-            log_rr (numpy.ma.MaskedArray):
-                Masked array of rainrates in log10(mm/h)
-
-        Returns:
-            numpy.ma.MaskedArray:
-                Masked array of interpolated rainrates in log10(mm/h)
-        """
-        # proportion of masked neighbours below which a pixel is considered to
-        # be isolated "speckle", which can be filled in by interpolation
-        p_masked = 0.3
-        # radius of neighbourhood over which to search for masked neighbours
-        r_speckle = 4
-        # radius of neighbourhood from which to calculate interpolated values
-        r_interp = 2
-
-        interpolated_points = np.ma.MaskedArray(
-            np.full_like(log_rr, 0), mask=np.full_like(log_rr, True)
-        )
-
-        for y in range(r_speckle, log_rr.shape[0] - r_speckle - 1, 1):
-            for x in range(r_speckle, log_rr.shape[1] - r_speckle - 1, 1):
-                if log_rr.mask[y, x]:
-                    nbhood = np.mean(
-                        log_rr.mask[
-                            y - r_speckle : y + r_speckle + 1,
-                            x - r_speckle : x + r_speckle + 1,
-                        ]
-                    )
-                    if nbhood < p_masked:
-                        surroundings = log_rr[
-                            y - r_interp : y + r_interp + 1,
-                            x - r_interp : x + r_interp + 1,
-                        ]
-                        interpolated_points[y, x] = np.mean(
-                            surroundings[~surroundings.mask]
-                        )
-                        interpolated_points.mask[y, x] = False
-
-        output_data = np.where(interpolated_points.mask, log_rr, interpolated_points)
-        output_mask = np.where(interpolated_points.mask, log_rr.mask, False)
-        return np.ma.MaskedArray(output_data, mask=output_mask)
-
-    def _fill_radar_holes(self, masked_radar):
-        """Fill in small "no data" regions in precipitation rates by
-        interpolation
-
-        Args:
-            masked_radar (numpy.ma.MaskedArray):
-                Precipitation rate data in mm/h to be interpolated
-
-        Returns:
-            numpy.ma.MaskedArray:
-                Interpolated precipitation rate data in mm/h
-        """
-        log_rr = self._rr_to_log_rr(masked_radar)
-        interpolated_log_rr = self._find_and_interpolate_speckle(log_rr)
-        return self._log_rr_to_rr(interpolated_log_rr)
-=======
     in log rainrate space.
 
     The log-linear transformation does not preserve non-zero rainrates of less
@@ -281,7 +184,6 @@
                 cube.data[row_ind, col_ind] = 0
             else:
                 cube.data[row_ind, col_ind] = np.power(10, mean)
->>>>>>> 92ee090d
 
     def process(self, masked_radar):
         """
@@ -302,11 +204,7 @@
         masked_radar_mmh.convert_units("mm h-1")
 
         # fill "holes" in data by interpolation
-<<<<<<< HEAD
-        masked_radar_mmh.data = self._fill_radar_holes(masked_radar_mmh.data)
-=======
         self._find_and_interpolate_speckle(masked_radar_mmh)
->>>>>>> 92ee090d
 
         # return new cube in original units
         masked_radar_mmh.convert_units(masked_radar.units)
