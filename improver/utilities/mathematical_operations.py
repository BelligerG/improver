# -*- coding: utf-8 -*-
# -----------------------------------------------------------------------------
# (C) British Crown Copyright 2017-2019 Met Office.
# All rights reserved.
#
# Redistribution and use in source and binary forms, with or without
# modification, are permitted provided that the following conditions are met:
#
# * Redistributions of source code must retain the above copyright notice, this
#   list of conditions and the following disclaimer.
#
# * Redistributions in binary form must reproduce the above copyright notice,
#   this list of conditions and the following disclaimer in the documentation
#   and/or other materials provided with the distribution.
#
# * Neither the name of the copyright holder nor the names of its
#   contributors may be used to endorse or promote products derived from
#   this software without specific prior written permission.
#
# THIS SOFTWARE IS PROVIDED BY THE COPYRIGHT HOLDERS AND CONTRIBUTORS "AS IS"
# AND ANY EXPRESS OR IMPLIED WARRANTIES, INCLUDING, BUT NOT LIMITED TO, THE
# IMPLIED WARRANTIES OF MERCHANTABILITY AND FITNESS FOR A PARTICULAR PURPOSE
# ARE DISCLAIMED. IN NO EVENT SHALL THE COPYRIGHT HOLDER OR CONTRIBUTORS BE
# LIABLE FOR ANY DIRECT, INDIRECT, INCIDENTAL, SPECIAL, EXEMPLARY, OR
# CONSEQUENTIAL DAMAGES (INCLUDING, BUT NOT LIMITED TO, PROCUREMENT OF
# SUBSTITUTE GOODS OR SERVICES; LOSS OF USE, DATA, OR PROFITS; OR BUSINESS
# INTERRUPTION) HOWEVER CAUSED AND ON ANY THEORY OF LIABILITY, WHETHER IN
# CONTRACT, STRICT LIABILITY, OR TORT (INCLUDING NEGLIGENCE OR OTHERWISE)
# ARISING IN ANY WAY OUT OF THE USE OF THIS SOFTWARE, EVEN IF ADVISED OF THE
# POSSIBILITY OF SUCH DAMAGE.
"""Module to contain mathematical operations."""

import iris
import numpy as np
import numpy.ma as ma

from improver import BasePlugin
from improver.metadata.utilities import (
    create_new_diagnostic_cube,
    generate_mandatory_attributes,
)
from improver.utilities.cube_manipulation import (
    enforce_coordinate_ordering,
    get_dim_coord_names,
    sort_coord_in_cube,
)


class Integration(BasePlugin):
    """Perform integration along a chosen coordinate. This class currently
    supports the integration of positive values only, in order to
    support its usage as part of computing the wet-bulb temperature integral.
    Generalisation of this class to support standard numerical integration
    can be undertaken, if required.
    """

    def __init__(
        self,
        coord_name_to_integrate,
        start_point=None,
        end_point=None,
        positive_integration=False,
    ):
        """
        Initialise class.

        Args:
            coord_name_to_integrate (str):
                Name of the coordinate to be integrated.
            start_point (float or None):
                Point at which to start the integration.
                Default is None. If start_point is None, integration starts
                from the first available point.
            end_point (float or None):
                Point at which to end the integration.
                Default is None. If end_point is None, integration will
                continue until the last available point.
            positive_integration (bool):
                Description of the direction in which to integrate.
                True corresponds to the values within the array
                increasing as the array index increases.
                False corresponds to the values within the array
                decreasing as the array index increases.
        """
        self.coord_name_to_integrate = coord_name_to_integrate
        self.start_point = start_point
        self.end_point = end_point
        self.positive_integration = positive_integration
        self.input_cube = None

    def __repr__(self):
        """Represent the configured plugin instance as a string."""
        result = (
            "<Integration: coord_name_to_integrate: {}, "
            "start_point: {}, end_point: {}, "
            "positive_integration: {}>".format(
                self.coord_name_to_integrate,
                self.start_point,
                self.end_point,
                self.positive_integration,
            )
        )
        return result

    def ensure_monotonic_increase_in_chosen_direction(self, cube):
        """Ensure that the chosen coordinate is monotonically increasing in
        the specified direction.

        Args:
            cube (iris.cube.Cube):
                The cube containing the coordinate to check.
                Note that the input cube will be modified by this method.

        Returns:
            iris.cube.Cube:
                The cube containing a coordinate that is monotonically
                increasing in the desired direction.

        """
        coord_name = self.coord_name_to_integrate
        increasing_order = np.all(np.diff(cube.coord(coord_name).points) > 0)

        if increasing_order and not self.positive_integration:
            cube = sort_coord_in_cube(cube, coord_name, descending=True)

        if not increasing_order and self.positive_integration:
            cube = sort_coord_in_cube(cube, coord_name)

        return cube

    def prepare_for_integration(self):
        """Prepare for integration by creating the cubes needed for the
        integration. These are separate cubes for representing the upper
        and lower limits of the integration.

        Returns:
            (tuple): tuple containing:
                **upper_bounds_cube** (iris.cube.Cube):
                    Cube containing the upper bounds to be used during the
                    integration.
                **lower_bounds_cube** (iris.cube.Cube):
                    Cube containing the lower bounds to be used during the
                    integration.
        """
        if self.positive_integration:
            upper_bounds = self.input_cube.coord(self.coord_name_to_integrate).points[
                1:
            ]
            lower_bounds = self.input_cube.coord(self.coord_name_to_integrate).points[
                :-1
            ]
        else:
            upper_bounds = self.input_cube.coord(self.coord_name_to_integrate).points[
                :-1
            ]
            lower_bounds = self.input_cube.coord(self.coord_name_to_integrate).points[
                1:
            ]

        upper_bounds_cube = self.input_cube.extract(
            iris.Constraint(coord_values={self.coord_name_to_integrate: upper_bounds})
        )
        lower_bounds_cube = self.input_cube.extract(
            iris.Constraint(coord_values={self.coord_name_to_integrate: lower_bounds})
        )

        return upper_bounds_cube, lower_bounds_cube

    def _generate_output_name_and_units(self):
        """Gets suitable output name and units from input cube metadata"""
        new_name = f"{self.input_cube.name()}_integral"
        original_units = self.input_cube.units
        integrated_units = self.input_cube.coord(self.coord_name_to_integrate).units
        new_units = "{} {}".format(original_units, integrated_units)
        return new_name, new_units

    def _create_output_cube(self, template, data, points, bounds):
        """
        Populates a template cube with data from the integration

        Args:
            template (iris.cube.Cube):
                Copy of upper or lower bounds cube, based on direction of
                integration
            data (list or numpy.ndarray):
                Integrated data
            points (list or numpy.ndarray):
                Points values for the integrated coordinate. These will not
                match the template cube if any slices were skipped in the
                integration, and therefore are used to slice the template cube
                to match the data array.
            bounds (list or numpy.ndarray):
                Bounds values for the integrated coordinate

        Returns:
            iris.cube.Cube
        """
        # extract required slices from template cube
        template = template.extract(
            iris.Constraint(
                coord_values={self.coord_name_to_integrate: lambda x: x in points}
            )
        )

        # re-promote integrated coord to dimension coord if need be
        aux_coord_names = [coord.name() for coord in template.aux_coords]
        if self.coord_name_to_integrate in aux_coord_names:
            template = iris.util.new_axis(template, self.coord_name_to_integrate)

        # order dimensions on the template cube so that the integrated
        # coordinate is first (as this is the leading dimension on the
        # data array)
        enforce_coordinate_ordering(template, self.coord_name_to_integrate)

        # generate appropriate metadata for new cube
        attributes = generate_mandatory_attributes([template])
        coord_dtype = template.coord(self.coord_name_to_integrate).dtype
        name, units = self._generate_output_name_and_units()

        # create new cube from template
        integrated_cube = create_new_diagnostic_cube(
            name, units, template, attributes, data=np.array(data)
        )

        integrated_cube.coord(self.coord_name_to_integrate).bounds = np.array(
            bounds
        ).astype(coord_dtype)

        # re-order cube to match dimensions of input cube
        ordered_dimensions = get_dim_coord_names(self.input_cube)
        enforce_coordinate_ordering(integrated_cube, ordered_dimensions)
        return integrated_cube

    def perform_integration(self, upper_bounds_cube, lower_bounds_cube):
        """Perform the integration.

        Integration is performed by firstly defining the stride as the
        difference between the upper and lower bound. The contribution from
        the uppermost half of the stride is calculated by multiplying the
        upper bound value by 0.5 * stride, and the contribution
        from the lowermost half of the stride is calculated by multiplying the
        lower bound value by 0.5 * stride. The contribution from the
        uppermost half of the stride and the bottom half of the stride is
        summed.

        Integration is performed ONLY over positive values.

        Args:
            upper_bounds_cube (iris.cube.Cube):
                Cube containing the upper bounds to be used during the
                integration.
            lower_bounds_cube (iris.cube.Cube):
                Cube containing the lower bounds to be used during the
                integration.

        Returns:
            iris.cube.Cube:
                Cube containing the output from the integration.

        """

        def skip_slice(upper_bound, lower_bound, direction, start_point, end_point):
            """Conditions under which a slice should not be included in
            the integrated total.  All inputs (except the string "direction")
            are floats."""
            if start_point:
                if direction and lower_bound < start_point:
                    return True
                if not direction and upper_bound > start_point:
                    return True
            if end_point:
                if direction and upper_bound > end_point:
                    return True
                if not direction and lower_bound < end_point:
                    return True
            return False

        data = []
        coord_points = []
        coord_bounds = []
        integral = 0
        levels_tuple = zip(
            upper_bounds_cube.slices_over(self.coord_name_to_integrate),
            lower_bounds_cube.slices_over(self.coord_name_to_integrate),
        )

        for (upper_bounds_slice, lower_bounds_slice) in levels_tuple:
            (upper_bound,) = upper_bounds_slice.coord(
                self.coord_name_to_integrate
            ).points
            (lower_bound,) = lower_bounds_slice.coord(
                self.coord_name_to_integrate
            ).points

            if skip_slice(
                upper_bound,
                lower_bound,
                self.positive_integration,
                self.start_point,
                self.end_point,
            ):
                continue

            stride = np.abs(upper_bound - lower_bound)
            upper_half_data = np.where(
                upper_bounds_slice.data > 0, upper_bounds_slice.data * 0.5 * stride, 0.0
            )
            lower_half_data = np.where(
                lower_bounds_slice.data > 0, lower_bounds_slice.data * 0.5 * stride, 0.0
            )
            integral += upper_half_data + lower_half_data

            data.append(integral.copy())
            coord_points.append(
                upper_bound if self.positive_integration else lower_bound
            )
            coord_bounds.append([lower_bound, upper_bound])

        if len(data) == 0:
            msg = (
                "No integration could be performed for "
                "coord_to_integrate: {}, start_point: {}, end_point: {}, "
                "positive_integration: {}. "
                "No usable data was found.".format(
                    self.coord_name_to_integrate,
                    self.start_point,
                    self.end_point,
                    self.positive_integration,
                )
            )
            raise ValueError(msg)

        template = upper_bounds_cube if self.positive_integration else lower_bounds_cube
        integrated_cube = self._create_output_cube(
            template.copy(), data, coord_points, coord_bounds
        )
        return integrated_cube

    def process(self, cube):
        """Integrate data along a specified coordinate.  Only positive values
        are integrated; zero and negative values are not included in the sum or
        as levels on the integrated cube.

        Args:
            cube (iris.cube.Cube):
                Cube containing the data to be integrated.

        Returns:
            iris.cube.Cube:
                The cube containing the result of the integration.
                This will have the same name and units as the input cube (TODO
                same name and units are incorrect - fix this).
        """
        self.input_cube = self.ensure_monotonic_increase_in_chosen_direction(cube)
        upper_bounds_cube, lower_bounds_cube = self.prepare_for_integration()

        integrated_cube = self.perform_integration(upper_bounds_cube, lower_bounds_cube)

        return integrated_cube


<<<<<<< HEAD
def fast_linear_fit(x, y, axis=None, keepdims=False, gradient_only=False):
    """Uses a simple linear fit approach to calculate the
    gradient along specified axis (default is to fit all points).
    Uses vectorized operations, so it's much faster than using scipy lstsq
    in a loop.
    Args:
        x (numpy.ndarray):
            x axis data.
        y (numpy.ndarray):
=======
def fast_linear_fit(
    x_data, y_data, axis=None, keepdims=False, gradient_only=False, with_nan=False
):
    """Uses a simple linear fit approach to calculate the
    gradient along specified axis (default is to fit all points).
    Uses vectorized operations, so it's much faster than using scipy lstsq
    in a loop. This function does not handle NaNs, but will work with masked arrays.
    Args:
        x_data (numpy.ndarray):
            x axis data.
        y_data (numpy.ndarray):
>>>>>>> 0bf3fdb2
            y axis data.
        axis (int or tuple of int):
            Optional argument, specifies the axis to operate on.
            Default is to flatten arrays and fit all points.
        keepdims (bool):
            If this is set to True, the axes which are reduced are left in the
            result as dimensions with size one. With this option, the result
            will broadcast correctly against the input array.
        gradient_only (bool):
            If true only returns the gradient.
<<<<<<< HEAD
    Returns:
        The gradient and the y-intercept arrays.
    """
    if not isinstance(axis, tuple):
        axis = (axis,)

    # Finds a compatible shape for the means to be reshaped into
    if not x.shape == y.shape:
        raise ValueError("Shape of x and y do not match")

    # Check that there are no spurious NaNs in one of the arrays
    # only - this will mess up the mean.
    if not (np.isnan(y) == np.isnan(x)).all():
        raise ValueError("Positions of NaNs do not match in x and y")

    x_mean = np.nanmean(x, axis=axis, keepdims=True)
    y_mean = np.nanmean(y, axis=axis, keepdims=True)

    x_diff = x - x_mean
    y_diff = y - y_mean

    xy_cov = np.nansum(x_diff * y_diff, axis=axis, keepdims=keepdims)
    x_var = np.nansum(x_diff * x_diff, axis=axis, keepdims=keepdims)

    grad = xy_cov / x_var
    if gradient_only:
        return grad
    if not keepdims:
        x_mean.shape = y_mean.shape = grad.shape
=======
        with_nan (bool):
            If true, there are NaNs in your data (that you know about).
    Returns:
        (tuple): tuple containing:
            **gradient** (numpy.ndarray):
                The gradient between x and y.
            **y-intercept** (numpy.ndarray):
                The calculated y-intercepts.
    """
    # Check that the positions of nans match in x and y
    if with_nan and not (np.isnan(x_data) == np.isnan(y_data)).all():
        raise ValueError("Positions of NaNs in x and y do not match")

    # Check that there are no mismatched masks (this will mess up the mean).
    if not with_nan and not (ma.getmask(y_data) == ma.getmask(x_data)).all():
        raise ValueError("Mask of x and y do not match.")

    if with_nan:
        mean, sum_func = np.nanmean, np.nansum
    else:
        mean, sum_func = np.mean, np.sum

    x_mean = mean(x_data, axis=axis, keepdims=True)
    y_mean = mean(y_data, axis=axis, keepdims=True)

    x_diff = x_data - x_mean
    y_diff = y_data - y_mean

    xy_cov = sum_func(x_diff * y_diff, axis=axis, keepdims=keepdims)
    x_var = sum_func(x_diff * x_diff, axis=axis, keepdims=keepdims)

    grad = xy_cov / x_var

    if gradient_only:
        return grad

    if not keepdims:
        x_mean = x_mean.squeeze(axis=axis)
        y_mean = y_mean.squeeze(axis=axis)
>>>>>>> 0bf3fdb2

    intercept = y_mean - grad * x_mean
    return grad, intercept<|MERGE_RESOLUTION|>--- conflicted
+++ resolved
@@ -359,17 +359,6 @@
         return integrated_cube
 
 
-<<<<<<< HEAD
-def fast_linear_fit(x, y, axis=None, keepdims=False, gradient_only=False):
-    """Uses a simple linear fit approach to calculate the
-    gradient along specified axis (default is to fit all points).
-    Uses vectorized operations, so it's much faster than using scipy lstsq
-    in a loop.
-    Args:
-        x (numpy.ndarray):
-            x axis data.
-        y (numpy.ndarray):
-=======
 def fast_linear_fit(
     x_data, y_data, axis=None, keepdims=False, gradient_only=False, with_nan=False
 ):
@@ -381,7 +370,6 @@
         x_data (numpy.ndarray):
             x axis data.
         y_data (numpy.ndarray):
->>>>>>> 0bf3fdb2
             y axis data.
         axis (int or tuple of int):
             Optional argument, specifies the axis to operate on.
@@ -392,37 +380,6 @@
             will broadcast correctly against the input array.
         gradient_only (bool):
             If true only returns the gradient.
-<<<<<<< HEAD
-    Returns:
-        The gradient and the y-intercept arrays.
-    """
-    if not isinstance(axis, tuple):
-        axis = (axis,)
-
-    # Finds a compatible shape for the means to be reshaped into
-    if not x.shape == y.shape:
-        raise ValueError("Shape of x and y do not match")
-
-    # Check that there are no spurious NaNs in one of the arrays
-    # only - this will mess up the mean.
-    if not (np.isnan(y) == np.isnan(x)).all():
-        raise ValueError("Positions of NaNs do not match in x and y")
-
-    x_mean = np.nanmean(x, axis=axis, keepdims=True)
-    y_mean = np.nanmean(y, axis=axis, keepdims=True)
-
-    x_diff = x - x_mean
-    y_diff = y - y_mean
-
-    xy_cov = np.nansum(x_diff * y_diff, axis=axis, keepdims=keepdims)
-    x_var = np.nansum(x_diff * x_diff, axis=axis, keepdims=keepdims)
-
-    grad = xy_cov / x_var
-    if gradient_only:
-        return grad
-    if not keepdims:
-        x_mean.shape = y_mean.shape = grad.shape
-=======
         with_nan (bool):
             If true, there are NaNs in your data (that you know about).
     Returns:
@@ -462,7 +419,6 @@
     if not keepdims:
         x_mean = x_mean.squeeze(axis=axis)
         y_mean = y_mean.squeeze(axis=axis)
->>>>>>> 0bf3fdb2
 
     intercept = y_mean - grad * x_mean
     return grad, intercept