# -*- coding: utf-8 -*-
# -----------------------------------------------------------------------------
# (C) British Crown Copyright 2017-2019 Met Office.
# All rights reserved.
#
# Redistribution and use in source and binary forms, with or without
# modification, are permitted provided that the following conditions are met:
#
# * Redistributions of source code must retain the above copyright notice, this
#   list of conditions and the following disclaimer.
#
# * Redistributions in binary form must reproduce the above copyright notice,
#   this list of conditions and the following disclaimer in the documentation
#   and/or other materials provided with the distribution.
#
# * Neither the name of the copyright holder nor the names of its
#   contributors may be used to endorse or promote products derived from
#   this software without specific prior written permission.
#
# THIS SOFTWARE IS PROVIDED BY THE COPYRIGHT HOLDERS AND CONTRIBUTORS "AS IS"
# AND ANY EXPRESS OR IMPLIED WARRANTIES, INCLUDING, BUT NOT LIMITED TO, THE
# IMPLIED WARRANTIES OF MERCHANTABILITY AND FITNESS FOR A PARTICULAR PURPOSE
# ARE DISCLAIMED. IN NO EVENT SHALL THE COPYRIGHT HOLDER OR CONTRIBUTORS BE
# LIABLE FOR ANY DIRECT, INDIRECT, INCIDENTAL, SPECIAL, EXEMPLARY, OR
# CONSEQUENTIAL DAMAGES (INCLUDING, BUT NOT LIMITED TO, PROCUREMENT OF
# SUBSTITUTE GOODS OR SERVICES; LOSS OF USE, DATA, OR PROFITS; OR BUSINESS
# INTERRUPTION) HOWEVER CAUSED AND ON ANY THEORY OF LIABILITY, WHETHER IN
# CONTRACT, STRICT LIABILITY, OR TORT (INCLUDING NEGLIGENCE OR OTHERWISE)
# ARISING IN ANY WAY OUT OF THE USE OF THIS SOFTWARE, EVEN IF ADVISED OF THE
# POSSIBILITY OF SUCH DAMAGE.
"""Unit tests for the plugins and functions within mathematical_operations.py
"""

import unittest

import iris
import numpy as np
import numpy.ma as ma
from iris.tests import IrisTest

from improver.metadata.utilities import generate_mandatory_attributes
from improver.utilities.cube_manipulation import sort_coord_in_cube
from improver.utilities.mathematical_operations import Integration, fast_linear_fit

from ..set_up_test_cubes import add_coordinate, set_up_variable_cube


def _set_up_height_cube(height_points, ascending=True):
    """Create cube of temperatures decreasing with height"""
    data = 280 * np.ones((3, 3, 3), dtype=np.float32)
    data[1, :] = 278
    data[2, :] = 276

    cube = set_up_variable_cube(data[0].astype(np.float32))
    height_points = np.sort(height_points)
    cube = add_coordinate(cube, height_points, "height", coord_units="m")
    cube.coord("height").attributes["positive"] = "up"
    cube.data = data.astype(np.float32)

    if not ascending:
        cube = sort_coord_in_cube(cube, "height", descending=True)
        cube.coord("height").attributes["positive"] = "down"

    return cube


class Test__repr__(IrisTest):

    """Test the repr method."""

    def test_basic(self):
        """Test that the __repr__ returns the expected string."""
        coord_name = "height"
        result = str(Integration(coord_name))
        msg = (
            "<Integration: coord_name_to_integrate: height, "
            "start_point: None, end_point: None, "
            "positive_integration: False>"
        )
        self.assertEqual(result, msg)


class Test_ensure_monotonic_increase_in_chosen_direction(IrisTest):

    """Test the ensure_monotonic_increase_in_chosen_direction method."""

    def setUp(self):
        """Set up the cube."""
        self.ascending_height_points = np.array([5.0, 10.0, 20.0])
        self.ascending_cube = _set_up_height_cube(self.ascending_height_points)
        self.descending_height_points = np.array([20.0, 10.0, 5.0])
        self.descending_cube = _set_up_height_cube(
            self.descending_height_points, ascending=False
        )
        self.plugin_positive = Integration("height", positive_integration=True)
        self.plugin_negative = Integration("height")

    def test_ascending_coordinate_positive(self):
        """Test that for a monotonically ascending coordinate, where the
        chosen direction is positive, the resulting coordinate still
        increases monotonically in the positive direction."""
        cube = self.plugin_positive.ensure_monotonic_increase_in_chosen_direction(
            self.ascending_cube
        )
        self.assertIsInstance(cube, iris.cube.Cube)
        self.assertArrayAlmostEqual(
            cube.coord("height").points, self.ascending_height_points
        )

    def test_ascending_coordinate_negative(self):
        """Test that for a monotonically ascending coordinate, where the
        chosen direction is negative, the resulting coordinate now decreases
        monotonically in the positive direction."""
        cube = self.plugin_negative.ensure_monotonic_increase_in_chosen_direction(
            self.ascending_cube
        )
        self.assertIsInstance(cube, iris.cube.Cube)
        self.assertArrayAlmostEqual(
            cube.coord("height").points, self.descending_height_points
        )

    def test_descending_coordinate_positive(self):
        """Test that for a monotonically ascending coordinate, where the
        chosen direction is positive, the resulting coordinate still
        increases monotonically in the positive direction."""
        cube = self.plugin_positive.ensure_monotonic_increase_in_chosen_direction(
            self.descending_cube
        )
        self.assertIsInstance(cube, iris.cube.Cube)
        self.assertArrayAlmostEqual(
            cube.coord("height").points, self.ascending_height_points
        )

    def test_descending_coordinate_negative(self):
        """Test that for a monotonically ascending coordinate, where the
        chosen direction is negative, the resulting coordinate still decreases
        monotonically in the positive direction."""
        cube = self.plugin_negative.ensure_monotonic_increase_in_chosen_direction(
            self.descending_cube
        )
        self.assertIsInstance(cube, iris.cube.Cube)
        self.assertArrayAlmostEqual(
            cube.coord("height").points, self.descending_height_points
        )


class Test_prepare_for_integration(IrisTest):

    """Test the prepare_for_integration method."""

    def setUp(self):
        """Set up the cube."""
        height_points = np.array([5.0, 10.0, 20.0])
        cube = _set_up_height_cube(height_points)
        self.plugin_positive = Integration("height", positive_integration=True)
        self.plugin_positive.input_cube = cube.copy()
        self.plugin_negative = Integration("height")
        self.plugin_negative.input_cube = cube.copy()

    def test_basic(self):
        """Test that the type of the returned value is as expected and the
        expected number of items are returned."""
        result = self.plugin_negative.prepare_for_integration()
        self.assertIsInstance(result, tuple)
        self.assertEqual(len(result), 2)
        self.assertIsInstance(result[0], iris.cube.Cube)
        self.assertIsInstance(result[1], iris.cube.Cube)

    def test_positive_points(self):
        """Test that the expected coordinate points are returned for each
        cube when the direction of integration is positive."""
        result = self.plugin_positive.prepare_for_integration()
        self.assertArrayAlmostEqual(
            result[0].coord("height").points, np.array([10.0, 20.0])
        )
        self.assertArrayAlmostEqual(
            result[1].coord("height").points, np.array([5.0, 10.0])
        )

    def test_negative_points(self):
        """Test that the expected coordinate points are returned for each
        cube when the direction of integration is negative."""
        self.plugin_negative.input_cube.coord("height").points = np.array(
            [20.0, 10.0, 5.0]
        )
        result = self.plugin_negative.prepare_for_integration()
        self.assertArrayAlmostEqual(
            result[0].coord("height").points, np.array([20.0, 10.0])
        )
        self.assertArrayAlmostEqual(
            result[1].coord("height").points, np.array([10.0, 5.0])
        )


class Test_perform_integration(IrisTest):

    """Test the perform_integration method."""

    def setUp(self):
        """Set up the cubes. One set of cubes for integrating in the positive
        direction and another set of cubes for integrating in the negative
        direction."""
        cube = _set_up_height_cube(np.array([5.0, 10.0, 20.0]))

        data = np.zeros(cube.shape)
        data[0] = np.ones(cube[0].shape, dtype=np.int32)
        data[1] = np.full(cube[1].shape, 2, dtype=np.int32)
        data[2] = np.full(cube[2].shape, 3, dtype=np.int32)
        data[0, 0, 0] = 6
        cube.data = data

        # Cubes for integrating in the positive direction.
        self.positive_upper_bounds_cube = cube[1:, ...]
        self.positive_lower_bounds_cube = cube[:-1, ...]
        self.positive_integrated_cube = cube[1:, ...]
        self.positive_integrated_cube.data = np.zeros(
            self.positive_integrated_cube.shape
        )

        # Cubes for integrating in the negative direction.
        new_cube = cube.copy()
        # Sort cube so that it is in the expected order.
        index = [[2, 1, 0], slice(None), slice(None), slice(None)]
        new_cube = new_cube[tuple(index)]
        self.negative_upper_bounds_cube = new_cube[:-1, ...]
        self.negative_lower_bounds_cube = new_cube[1:, ...]

        self.expected_data_zero_or_negative = np.array(
            [
                [[10.00, 25.00, 25.00], [25.00, 25.00, 25.00], [25.00, 25.00, 25.00]],
                [[30.00, 32.50, 32.50], [32.50, 32.50, 32.50], [32.50, 32.50, 32.50]],
            ]
        )

        self.plugin_positive = Integration("height", positive_integration=True)
        self.plugin_positive.input_cube = cube.copy()
        self.plugin_negative = Integration("height")
        self.plugin_negative.input_cube = cube.copy()

    def test_basic(self):
        """Test that a cube is returned by the perform_integration method with
        the expected coordinate points."""
        result = self.plugin_negative.perform_integration(
            self.negative_upper_bounds_cube, self.negative_lower_bounds_cube
        )
        self.assertIsInstance(result, iris.cube.Cube)
        self.assertArrayAlmostEqual(
            result.coord("height").points, np.array([10.0, 5.0])
        )
        self.assertArrayAlmostEqual(
            result.coord("height").bounds, np.array([[10.0, 20.0], [5.0, 10.0]])
        )

    def test_positive_values_in_data(self):
        """Test that the resulting cube contains the expected data following
        vertical integration."""
        expected = np.array(
            [
                [[25.00, 25.00, 25.00], [25.00, 25.00, 25.00], [25.00, 25.00, 25.00]],
                [[45.00, 32.50, 32.50], [32.50, 32.50, 32.50], [32.50, 32.50, 32.50]],
            ]
        )
        result = self.plugin_negative.perform_integration(
            self.negative_upper_bounds_cube, self.negative_lower_bounds_cube
        )
        self.assertArrayAlmostEqual(
            result.coord("height").points, np.array([10.0, 5.0])
        )
        self.assertArrayAlmostEqual(result.data, expected)

    def test_zero_values_in_data(self):
        """Test that the resulting cube contains the expected data following
        vertical integration where some of the values in the data are equal
        to zero. This provides a baseline as the Integration plugin is
        currently restricted so that only positive values contribute towards
        the integral."""
        self.negative_upper_bounds_cube.data[0, 0, 0] = 0
        result = self.plugin_negative.perform_integration(
            self.negative_upper_bounds_cube, self.negative_lower_bounds_cube
        )
        self.assertArrayAlmostEqual(
            result.coord("height").points, np.array([10.0, 5.0])
        )
        self.assertArrayAlmostEqual(result.data, self.expected_data_zero_or_negative)

    def test_negative_and_positive_values_in_data(self):
        """Test that the resulting cube contains the expected data following
        vertical integration where some of the values in the data are negative.
        This shows that both zero values and negative values have no impact
        on the integration as the Integration plugin is currently
        restricted so that only positive values contribute towards the
        integral."""
        self.negative_upper_bounds_cube.data[0, 0, 0] = -1
        result = self.plugin_negative.perform_integration(
            self.negative_upper_bounds_cube, self.negative_lower_bounds_cube
        )
        self.assertArrayAlmostEqual(
            result.coord("height").points, np.array([10.0, 5.0])
        )
        self.assertArrayAlmostEqual(result.data, self.expected_data_zero_or_negative)

    def test_start_point_positive_direction(self):
        """Test that the resulting cube contains the expected data when a
        start_point is specified, so that only part of the column is
        integrated. For integration in the positive direction (equivalent to
        integrating downwards for the height coordinate in the input cube),
        the presence of a start_point indicates that the integration may start
        above the lowest height within the column to be integrated."""
        expected = np.array(
            [[[25.00, 25.00, 25.00], [25.00, 25.00, 25.00], [25.00, 25.00, 25.00]]]
        )
        self.plugin_positive.start_point = 8.0
        result = self.plugin_positive.perform_integration(
            self.positive_upper_bounds_cube, self.positive_lower_bounds_cube
        )
        self.assertArrayAlmostEqual(result.coord("height").points, np.array([20.0]))
        self.assertArrayAlmostEqual(result.data, expected)

    def test_start_point_negative_direction(self):
        """Test that the resulting cube contains the expected data when a
        start_point is specified, so that only part of the column is
        integrated. For integration in the negative direction (equivalent to
        integrating downwards for the height coordinate in the input cube),
        the presence of a start_point indicates that the integration may start
        below the highest height within the column to be integrated."""
        expected = np.array(
            [[[20.00, 7.50, 7.50], [7.50, 7.50, 7.50], [7.50, 7.50, 7.50]]]
        )
        self.plugin_negative.start_point = 18.0
        result = self.plugin_negative.perform_integration(
            self.negative_upper_bounds_cube, self.negative_lower_bounds_cube
        )
        self.assertArrayAlmostEqual(result.coord("height").points, np.array([5.0]))
        self.assertArrayAlmostEqual(result.data, expected)

    def test_end_point_positive_direction(self):
        """Test that the resulting cube contains the expected data when a
        end_point is specified, so that only part of the column is
        integrated. For integration in the positive direction (equivalent to
        integrating downwards for the height coordinate in the input cube),
        the presence of an end_point indicates that the integration may end
        below the highest height within the column to be integrated."""
        expected = np.array(
            [[[20.00, 7.50, 7.50], [7.50, 7.50, 7.50], [7.50, 7.50, 7.50]]]
        )
        self.plugin_positive.end_point = 18.0
        result = self.plugin_positive.perform_integration(
            self.positive_upper_bounds_cube, self.positive_lower_bounds_cube
        )
        self.assertArrayAlmostEqual(result.coord("height").points, np.array([10.0]))
        self.assertArrayAlmostEqual(result.data, expected)

    def test_end_point_negative_direction(self):
        """Test that the resulting cube contains the expected data when a
        end_point is specified, so that only part of the column is
        integrated. For integration in the negative direction (equivalent to
        integrating downwards for the height coordinate in the input cube),
        the presence of an end_point indicates that the integration may end
        above the lowest height within the column to be integrated."""
        expected = np.array(
            [[[25.00, 25.00, 25.00], [25.00, 25.00, 25.00], [25.00, 25.00, 25.00]]]
        )
        self.plugin_negative.end_point = 8.0
        result = self.plugin_negative.perform_integration(
            self.negative_upper_bounds_cube, self.negative_lower_bounds_cube
        )
        self.assertArrayAlmostEqual(result.coord("height").points, np.array([10.0]))
        self.assertArrayAlmostEqual(result.data, expected)

    def test_start_point_at_bound_positive_direction(self):
        """Test that the resulting cube contains the expected data when a
        start_point is specified, so that only part of the column is
        integrated. In this instance, the start_point of 10 is equal to the
        available height levels [5., 10., 20.]. If the start_point is greater
        than a height level then integration will start from the next layer
        in the vertical. In this example, the start_point is equal to a height
        level, so the layer above the start_point is included within the
        integration.

        For integration in the positive direction (equivalent to
        integrating downwards for the height coordinate in the input cube),
        the presence of a start_point indicates that the integration may start
        above the lowest height within the column to be integrated."""
        expected = np.array(
            [[[25.00, 25.00, 25.00], [25.00, 25.00, 25.00], [25.00, 25.00, 25.00]]]
        )
        self.plugin_positive.start_point = 10.0
        result = self.plugin_positive.perform_integration(
            self.positive_upper_bounds_cube, self.positive_lower_bounds_cube
        )
        self.assertArrayAlmostEqual(result.coord("height").points, np.array([20.0]))
        self.assertArrayAlmostEqual(result.data, expected)

    def test_end_point_at_bound_negative_direction(self):
        """Test that the resulting cube contains the expected data when a
        end_point is specified, so that only part of the column is
        integrated. In this instance, the end_point of 10 is equal to the
        available height levels [5., 10., 20.]. If the end_point is lower
        than a height level then integration will end. In this example,
        the end_point is equal to a height level, so the layer above the
        end_point is included within the integration.

        For integration in the negative direction (equivalent to
        integrating downwards for the height coordinate in the input cube),
        the presence of an end_point indicates that the integration may end
        above the lowest height within the column to be integrated."""
        expected = np.array(
            [[[25.00, 25.00, 25.00], [25.00, 25.00, 25.00], [25.00, 25.00, 25.00]]]
        )
        self.plugin_negative.end_point = 10.0
        result = self.plugin_negative.perform_integration(
            self.negative_upper_bounds_cube, self.negative_lower_bounds_cube
        )
        self.assertArrayAlmostEqual(result.coord("height").points, np.array([10.0]))
        self.assertArrayAlmostEqual(result.data, expected)

    def test_integration_not_performed(self):
        """Test that the expected exception is raise if no integration
        can be performed, for example if the selected levels are out of
        the dataset range."""
        self.plugin_positive.start_point = 25.0
        msg = "No integration could be performed for"
        with self.assertRaisesRegex(ValueError, msg):
            self.plugin_positive.perform_integration(
                self.positive_upper_bounds_cube, self.positive_lower_bounds_cube
            )


class Test_process(IrisTest):

    """Test the process method."""

    def setUp(self):
        """Set up the cube."""
        cube = _set_up_height_cube(np.array([5.0, 10.0, 20.0]))
        self.coord_name = "height"
        data = np.zeros(cube.shape)
        data[0] = np.ones(cube[0].shape, dtype=np.int32)
        data[1] = np.full(cube[1].shape, 2, dtype=np.int32)
        data[2] = np.full(cube[2].shape, 3, dtype=np.int32)
        data[0, 0, 0] = 6
        cube.data = data
        self.cube = cube
        self.plugin = Integration("height")

    def test_basic(self):
        """Test that a cube with the points on the chosen coordinate are
        in the expected order."""
        result = self.plugin.process(self.cube)
        self.assertIsInstance(result, iris.cube.Cube)
        self.assertArrayAlmostEqual(
            result.coord("height").points, np.array([10.0, 5.0])
        )
        self.assertArrayAlmostEqual(
            result.coord("height").bounds, np.array([[10.0, 20.0], [5.0, 10.0]])
        )

    def test_metadata(self):
        """Test that the metadata on the resulting cube is as expected"""
        expected_attributes = generate_mandatory_attributes([self.cube])
        result = self.plugin.process(self.cube)
        self.assertEqual(result.name(), self.cube.name() + "_integral")
        self.assertEqual(result.units, "{} m".format(self.cube.units))
        self.assertDictEqual(result.attributes, expected_attributes)

    def test_data(self):
        """Test that the resulting cube contains the expected data following
        vertical integration."""
        expected = np.array(
            [
                [[25.00, 25.00, 25.00], [25.00, 25.00, 25.00], [25.00, 25.00, 25.00]],
                [[45.00, 32.50, 32.50], [32.50, 32.50, 32.50], [32.50, 32.50, 32.50]],
            ]
        )
        result = self.plugin.process(self.cube)
        self.assertArrayAlmostEqual(
            result.coord("height").points, np.array([10.0, 5.0])
        )
        self.assertArrayAlmostEqual(result.data, expected)

    def test_dimension_preservation(self):
        """Test the result preserves input dimension order when the coordinate
        to integrate is not the first dimension (eg there's a leading
        realization coordinate)
        """
        cube = set_up_variable_cube(280 * np.ones((3, 3, 3), dtype=np.float32))
        cube = add_coordinate(
            cube, np.array([5.0, 10.0, 20.0]), "height", coord_units="m"
        )
        cube.transpose([1, 0, 2, 3])
        expected_coord_order = [coord.name() for coord in cube.coords(dim_coords=True)]
        result = self.plugin.process(cube)
        self.assertEqual(result.coord_dims("height"), (1,))
        result_coord_order = [coord.name() for coord in result.coords(dim_coords=True)]
        self.assertListEqual(result_coord_order, expected_coord_order)


class Test_fast_linear_fit(IrisTest):
    """Test the fast_linear_fit method"""

    def setUp(self):
        """Creates some random data to represent x and y."""
        array_size = 25
<<<<<<< HEAD
        self.x = np.random.random(array_size)
        self.y = np.random.random(array_size)

    def use_lstsq(self):
        """Uses numpy's leastsquare algorithm to fit the data as a comparison"""
        x = np.stack([self.x, np.ones(len(self.x))]).T
        return np.linalg.lstsq(x, self.y, rcond=-1)[0]

    def linear_fit(self, shape=(25,), axis=-1):
        """Compares the output of fast_linear_fit with numpy's leastsquare algorithm."""
        expected_out = self.use_lstsq()
        x = self.x.reshape(shape)
        y = self.y.reshape(shape)
        result = np.array(fast_linear_fit(x, y, axis=axis))
=======
        self.mask = np.zeros(array_size, dtype=bool)
        self.x_data = ma.masked_array(np.random.random(array_size), mask=self.mask)
        self.y_data = ma.masked_array(np.random.random(array_size), mask=self.mask)

    def use_lstsq(self):
        """Uses numpy's leastsquare algorithm to fit the data as a comparison"""
        x_data = self.x_data[~np.isnan(self.x_data)]
        y_data = self.y_data[~np.isnan(self.y_data)]
        x_data = np.stack([x_data, np.ones(len(x_data))]).T
        return np.linalg.lstsq(x_data, y_data, rcond=-1)[0]

    def linear_fit(self, shape=(25,), axis=-1, with_nan=False):
        """Compares the output of fast_linear_fit with numpy's leastsquare algorithm."""
        expected_out = self.use_lstsq()
        x_data = self.x_data.reshape(shape)
        y_data = self.y_data.reshape(shape)
        result = np.array(fast_linear_fit(x_data, y_data, axis=axis, with_nan=with_nan))
>>>>>>> 0bf3fdb2
        self.assertArrayAlmostEqual(expected_out, result)

    def test_basic_linear_fit(self):
        """Tests fast_linear_fit with 1D data."""
        self.linear_fit()

<<<<<<< HEAD
    def test_linear_fit_with_2D(self):
        """Tests fast_linear_fit with 2D data."""
        self.linear_fit(shape=(5, 5), axis=(-2, -1))

    def test_mismatching_shape(self):
        """Tests fast_linear_fit with mismatching shapes."""
        x = self.x.reshape(5, 5)
        with self.assertRaises(ValueError):
            fast_linear_fit(x, self.y)

    def test_mismatch_nans(self):
        """Tests fast_linear_fit with mismatching nans."""
        self.x[12] = np.nan
        with self.assertRaises(ValueError):
            fast_linear_fit(self.x, self.y)
=======
    def test_linear_fit_with_2d(self):
        """Tests fast_linear_fit with 2D data."""
        self.linear_fit(shape=(5, 5), axis=(-2, -1))

    def test_mismatch_masks(self):
        """Tests fast_linear_fit with mismatching masks."""
        mask = self.mask.copy()
        mask[12] = True
        self.x_data = ma.masked_array(self.x_data, mask=mask)
        with self.assertRaises(ValueError):
            fast_linear_fit(self.x_data, self.y_data)

    def test_mismatch_nans_with_nan(self):
        """Tests fast_linear_fit with mismatching nans when with_nan is True"""
        self.x_data[12] = np.nan
        with self.assertRaises(ValueError):
            fast_linear_fit(self.x_data, self.y_data, with_nan=True)

    def test_with_nan(self):
        """Tests fast_linear_fit when with_nans is True and nans match in x and y data"""
        self.x_data[12] = self.y_data[12] = np.nan
        self.linear_fit(with_nan=True)
>>>>>>> 0bf3fdb2


if __name__ == "__main__":
    unittest.main()<|MERGE_RESOLUTION|>--- conflicted
+++ resolved
@@ -501,22 +501,6 @@
     def setUp(self):
         """Creates some random data to represent x and y."""
         array_size = 25
-<<<<<<< HEAD
-        self.x = np.random.random(array_size)
-        self.y = np.random.random(array_size)
-
-    def use_lstsq(self):
-        """Uses numpy's leastsquare algorithm to fit the data as a comparison"""
-        x = np.stack([self.x, np.ones(len(self.x))]).T
-        return np.linalg.lstsq(x, self.y, rcond=-1)[0]
-
-    def linear_fit(self, shape=(25,), axis=-1):
-        """Compares the output of fast_linear_fit with numpy's leastsquare algorithm."""
-        expected_out = self.use_lstsq()
-        x = self.x.reshape(shape)
-        y = self.y.reshape(shape)
-        result = np.array(fast_linear_fit(x, y, axis=axis))
-=======
         self.mask = np.zeros(array_size, dtype=bool)
         self.x_data = ma.masked_array(np.random.random(array_size), mask=self.mask)
         self.y_data = ma.masked_array(np.random.random(array_size), mask=self.mask)
@@ -534,30 +518,12 @@
         x_data = self.x_data.reshape(shape)
         y_data = self.y_data.reshape(shape)
         result = np.array(fast_linear_fit(x_data, y_data, axis=axis, with_nan=with_nan))
->>>>>>> 0bf3fdb2
         self.assertArrayAlmostEqual(expected_out, result)
 
     def test_basic_linear_fit(self):
         """Tests fast_linear_fit with 1D data."""
         self.linear_fit()
 
-<<<<<<< HEAD
-    def test_linear_fit_with_2D(self):
-        """Tests fast_linear_fit with 2D data."""
-        self.linear_fit(shape=(5, 5), axis=(-2, -1))
-
-    def test_mismatching_shape(self):
-        """Tests fast_linear_fit with mismatching shapes."""
-        x = self.x.reshape(5, 5)
-        with self.assertRaises(ValueError):
-            fast_linear_fit(x, self.y)
-
-    def test_mismatch_nans(self):
-        """Tests fast_linear_fit with mismatching nans."""
-        self.x[12] = np.nan
-        with self.assertRaises(ValueError):
-            fast_linear_fit(self.x, self.y)
-=======
     def test_linear_fit_with_2d(self):
         """Tests fast_linear_fit with 2D data."""
         self.linear_fit(shape=(5, 5), axis=(-2, -1))
@@ -580,7 +546,6 @@
         """Tests fast_linear_fit when with_nans is True and nans match in x and y data"""
         self.x_data[12] = self.y_data[12] = np.nan
         self.linear_fit(with_nan=True)
->>>>>>> 0bf3fdb2
 
 
 if __name__ == "__main__":
